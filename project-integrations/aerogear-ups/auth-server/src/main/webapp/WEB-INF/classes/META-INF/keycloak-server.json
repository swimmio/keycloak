{
    "admin": {
        "realm": "master"
    },

    "audit": {
        "provider": "jpa",
        "jpa": {
            "exclude-events": [ "REFRESH_TOKEN" ]
        }
    },

    "realm": {
        "provider": "jpa"
    },

    "user": {
        "provider": "${keycloak.user.provider:jpa}"
    },

    "userSessions": {
        "provider" : "${keycloak.userSessions.provider:mem}"
<<<<<<< HEAD
    },

    "realmCache": {
        "provider": "${keycloak.realm.cache.provider:mem}"
    },

    "userCache": {
        "provider": "${keycloak.user.cache.provider:mem}",
        "mem": {
            "maxSize": 20000
        }
=======
    },

    "realmCache": {
        "provider": "${keycloak.realm.cache.provider:mem}"
    },

    "userCache": {
        "provider": "${keycloak.user.cache.provider:mem}"
>>>>>>> b2419208
    },

    "timer": {
        "provider": "basic"
    },

    "theme": {
        "default": "keycloak",
        "staticMaxAge": 2592000,
        "cacheTemplates": true,
        "folder": {
            "dir": "${jboss.server.config.dir}/themes"
        }
    },

    "login": {
        "provider": "freemarker"
    },

    "account": {
        "provider": "freemarker"
    },

    "email": {
        "provider": "freemarker"
    },

    "scheduled": {
        "interval": 900
    },

    "connectionsJpa": {
        "default": {
            "dataSource": "java:jboss/datasources/ExampleDS",
            "databaseSchema": "update"
        }
    }
}<|MERGE_RESOLUTION|>--- conflicted
+++ resolved
@@ -20,7 +20,6 @@
 
     "userSessions": {
         "provider" : "${keycloak.userSessions.provider:mem}"
-<<<<<<< HEAD
     },
 
     "realmCache": {
@@ -32,16 +31,6 @@
         "mem": {
             "maxSize": 20000
         }
-=======
-    },
-
-    "realmCache": {
-        "provider": "${keycloak.realm.cache.provider:mem}"
-    },
-
-    "userCache": {
-        "provider": "${keycloak.user.cache.provider:mem}"
->>>>>>> b2419208
     },
 
     "timer": {
